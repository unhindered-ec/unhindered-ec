use ident_case_conversions::CaseConversions;
use proc_macro2::{Span, TokenStream};
use quote::quote;
use syn::{ext::IdentExt, Generics, Ident, Visibility};

use crate::{
    doctest_tokenstream::{doctest, Import},
    push_state::parsing::{
        stack_attribute_args::StackMarkerFlags, ExecStackInput, InputInstructionsInput, StacksInput,
    },
};

macro_rules! derived_ident {
    ($($tok: expr),*) => {
        {
            #[allow(unused_imports)]
            use syn::ext::IdentExt;
            syn::Ident::new_raw(
                &[$(format!(
                    "{}",
                    derived_ident!(@handle_seprate $tok)
                )),*].concat(),
                proc_macro2::Span::mixed_site()
            )
        }
    };
    (@handle_seprate $lit: literal) => {
        $lit
    };
    (@handle_seprate $lit: expr) => {
        $lit.unraw()
    }
}

pub fn generate_builder(
    macro_span: Span,
    struct_ident: &Ident,
    struct_visibility: &Visibility,
    struct_generics: &Generics,
    stacks: &StacksInput,
    exec_stack: &ExecStackInput,
    input_instructions: InputInstructionsInput,
) -> syn::Result<TokenStream> {
    let Some((exec_stack_ident, _, exec_stack_ty)) = exec_stack else {
        return Err(syn::Error::new(
            macro_span,
            "Need to declare exactly one exec stack using #[stack(exec)] to use the builder \
             feature.",
        ));
    };

    let utilities_mod_ident = struct_ident.unraw().to_snake_case();
    let import_utilities_path = syn::UseTree::Path(syn::UsePath {
        ident: utilities_mod_ident.clone(),
        colon2_token: syn::token::PathSep::default(),
        tree: Box::new(syn::UseTree::Path(syn::UsePath {
            ident: syn::parse_quote!(imports),
            colon2_token: syn::token::PathSep::default(),
            tree: Box::new(syn::UseTree::Glob(syn::UseGlob {
                star_token: syn::token::Star::default(),
            })),
        })),
    });

    let builder_name = derived_ident!(struct_ident, "Builder");

    let fields = stacks.keys().collect::<Vec<_>>();

    // Generic bounds for stacks, like `Int: StackState, Bool: StackState`
    let stack_generics = fields
        .iter()
        .map(|i| {
            i.unraw()
                .to_pascal_case_spanned(proc_macro2::Span::mixed_site())
        })
        .collect::<Vec<_>>();
    let stack_generics_with_state_bounds = stack_generics
        .iter()
        .map(|g| quote! {#g: #utilities_mod_ident::StackState})
        .collect::<Vec<_>>();
    let stack_generics_with_dataless_bounds = stack_generics
        .iter()
        .map(|g| quote! {#g: #utilities_mod_ident::Dataless})
        .collect::<Vec<_>>();

    // List with length |stacks| of ()
    let default_states = stack_generics
        .iter()
        .map(|_| quote! {()})
        .collect::<Vec<_>>();

    let with_size_repeated = stack_generics
        .iter()
        .map(|_| {
            quote! {
                #utilities_mod_ident::WithSize
            }
        })
        .collect::<Vec<_>>();

    let (impl_generics, type_generics, where_clause) = struct_generics.split_for_impl();

    let with_inputs_impl = input_instructions.map(|input_instructions_field| {
        let with_inputs = stacks.iter().map(
            |(
                field,
                (
                    StackMarkerFlags {
                        builder_name,
                        instruction_name,
                        ..
                    },
                    ty,
                ),
            )| {
                let stack_ident = builder_name
                    .as_ref()
                    .unwrap_or(field)
                    .unraw()
                    .to_snake_case();
                let instruction_path = instruction_name.as_ref().cloned().unwrap_or_else(|| {
                    let instruction_fn_name =
                        derived_ident!("push_", field.unraw().to_snake_case());
                    syn::parse_quote!(::push::instruction::PushInstruction::#instruction_fn_name)
                });

                let fn_ident = derived_ident!("with_", stack_ident, "_input");

                quote! {
                    /// Adds a input instruction to the current current state's set
                    /// of instructions. The name for the input must have been included
                    /// in the `Inputs` provided when the `Builder` was initially constructed.
                    /// Here you provide the name and the boolean value for that
                    /// input variable. That will create a new `PushInstruction::push_[type]()`
                    /// instruction that will push the specified value onto the stack
                    /// when performed.
                    ///
                    /// # Panics
                    /// This panics if the `input_name` provided isn't included in the set of
                    /// names in the `Inputs` object used in the construction of the `Builder`.
                    #[must_use]
                    pub fn #fn_ident(
                            mut self,
                            input_name: &str,
                            input_value: <#ty as ::push::push_vm::stack::StackType>::Type
                    ) -> Self {
                        self.partial_state.#input_instructions_field.insert(
                            ::push::instruction::variable_name::VariableName::from(input_name),
                            #instruction_path(input_value),
                        );
                        self
                    }
                }
            },
        );

        quote! {
            impl<__Exec: #utilities_mod_ident::StackState, #(#stack_generics_with_state_bounds),*>
                #builder_name<__Exec, #(#stack_generics),*>
            {
                #(#with_inputs)*
            }
        }
    });

    let with_values_impl = stacks
        .iter()
        .map(
            |(
                field,
                (
                    StackMarkerFlags {
                        builder_name: builder_methods_name,
                        sample_values,
                        ignore_doctests,
                        ..
                    },
                    ty,
                ),
            )| {
                let stack_ident = builder_methods_name
                    .as_ref()
                    .unwrap_or(field)
                    .unraw()
                    .to_snake_case()
                    .unraw();

                // Where bounds where the current stack is required to be SizeSet
                //  and every other stack can be in any state
                let where_bounds = stacks.keys().map(|ident| {
                    let generic_name = ident
                        .unraw()
                        .to_pascal_case_spanned(proc_macro2::Span::mixed_site());
                    if ident == field {
                        quote! {#generic_name: #utilities_mod_ident::SizeSet}
                    } else {
                        quote! {#generic_name: #utilities_mod_ident::StackState}
                    }
                });

                // Type list where the current stack is a certain value
                // and all others are the corresponding generics
                let stack_generics_or_type = stacks.keys().map(|ident| {
                    if ident == field {
                        quote! {#utilities_mod_ident::WithSizeAndData}
                    } else {
                        let generic_name = ident
                            .unraw()
                            .to_pascal_case_spanned(proc_macro2::Span::mixed_site());
                        quote! {#generic_name}
                    }
                });

                let fn_ident = derived_ident!("with_", stack_ident, "_values").unraw();
                let doctest_tokenstream = sample_values.as_ref().map(|sample_values| {
                    let max_stack_size = ((sample_values.len() / 100) + 1) * 100;
                    let number_values = sample_values.len();
                    let first_value = sample_values.iter().next().unwrap();
                    let imports = [
                        Import::Path(
                            Some(syn::token::PathSep::default()),
                            syn::parse_quote!(push::push_vm::{stack::{Stack, StackError, StackType}, HasStack}),
                        ),
                        Import::SuperRelativePath(import_utilities_path.clone()),
                    ];
                    let var_name = derived_ident!(stack_ident, "_stack").unraw();

                    let outtro = "# Ok::<(), StackError>(())";

                    let doctest_code = quote! {
                        let mut state = #struct_ident::builder()
                            .with_max_stack_size(#max_stack_size)
                            .with_no_program()
                            .#fn_ident([#sample_values])?
                            .build();
                        let #var_name: &Stack<<#ty as StackType>::Type> =
                            state.stack::<<#ty as StackType>::Type>();
                        assert_eq!(#var_name.size(), #number_values);
                        assert_eq!(#var_name.top()?, &#first_value);
                    };

                    let ignore_attr = (
                        (!matches!(struct_visibility, syn::Visibility::Public(_)))
                            || **ignore_doctests
                    )
                        .then_some("ignore");

                    doctest(Some(&imports), None::<&str>, doctest_code, Some(outtro), ignore_attr)
                });

                let example_section = sample_values.is_some().then_some(quote! {
                        ///
                        /// # Examples
                        ///
                        #doctest_tokenstream
                });

                quote! {
                    impl<
                        __Exec: #utilities_mod_ident::StackState,
                         #(#where_bounds),*
                    >
                        #builder_name<__Exec, #(#stack_generics),*>
                    {
                        /// Adds the given sequence of values to the
                        /// stack for the state you're building.
                        ///
                        /// The first value in `values` will be the new top of the
                        /// stack. If the stack was initially empty, the last value
                        /// in `values` will be the new bottom of the stack.
                        ///
                        /// # Arguments
                        ///
                        /// * `values` - A `Vec` holding the values to add to the stack
                        #example_section
                        #[must_use]
                        pub fn #fn_ident<T>(
                            mut self,
                            values: T
                        ) -> ::std::result::Result<
                            #builder_name<__Exec, #(#stack_generics_or_type),*>,
                            ::push::push_vm::stack::StackError
                        >
                        where
                            T: ::std::iter::IntoIterator<
                                Item = <#ty as ::push::push_vm::stack::StackType>::Type
                            >,
                            <T as ::std::iter::IntoIterator>::IntoIter:
                                ::std::iter::DoubleEndedIterator +
                                ::std::iter::ExactSizeIterator,
                        {
                            self.partial_state.#field.try_extend(values)?;

                            ::std::result::Result::Ok(#builder_name {
                                partial_state: self.partial_state,
                                _p: ::std::marker::PhantomData,
                            })
                        }
                    }
                }
            },
        )
        .collect::<proc_macro2::TokenStream>();

    let set_max_size_impl = stacks
        .iter()
        .map(
            |(
                field,
                (
                    StackMarkerFlags {
                        builder_name: builder_methods_name,
                        ..
                    },
                    _,
                ),
            )| {
                let stack_ident = builder_methods_name
                    .as_ref()
                    .unwrap_or(field)
                    .unraw()
                    .to_snake_case();

                let fn_ident = derived_ident!("with_", stack_ident, "_max_size");

                // Where bounds where the current stack is required
                // to be SizeSet and every other stack can be in any state
                let where_bounds = stacks.keys().map(|ident| {
                    let generic_name = ident
                        .unraw()
                        .to_pascal_case_spanned(proc_macro2::Span::mixed_site());

                    if ident == field {
                        quote! {#generic_name: #utilities_mod_ident::Dataless}
                    } else {
                        quote! {#generic_name: #utilities_mod_ident::StackState}
                    }
                });

                // Type list where the current stack is a certain
                // value and all others are the corresponding generics
                let stack_generics_or_type = stacks.keys().map(|ident| {
                    if ident == field {
                        quote! {#utilities_mod_ident::WithSize}
                    } else {
                        let generic_name = ident
                            .unraw()
                            .to_pascal_case_spanned(proc_macro2::Span::mixed_site());
                        quote! {#generic_name}
                    }
                });

                quote! {
                    impl<
                        __Exec: #utilities_mod_ident::StackState,
                        #(#where_bounds),*
                    >
                        #builder_name<__Exec, #(#stack_generics),*>
                    {
                        /// Sets the maximum stack size for the stack in this state.
                        ///
                        /// # Arguments
                        ///
                        /// * `max_stack_size` - A `usize` specifying the maximum stack size
                        #[must_use]
                        pub fn #fn_ident(
                            mut self,
                            max_stack_size: usize
                        ) -> #builder_name<__Exec, #(#stack_generics_or_type),*>  {
                            self.partial_state.#field.set_max_stack_size(max_stack_size);

                            #builder_name {
                                partial_state: self.partial_state,
                                _p: ::std::marker::PhantomData,
                            }
                        }
                    }
                }
            },
        )
        .collect::<proc_macro2::TokenStream>();

    let with_max_stack_size_examples = stacks
        .iter()
        .filter_map(|(_, (StackMarkerFlags { ignore_doctests, .. }, ty))|
            (!**ignore_doctests).then_some(ty)
        )
        .chain(exec_stack.iter().filter_map(|(_, StackMarkerFlags { ignore_doctests, .. }, ty)|
            (!**ignore_doctests).then_some(ty)
        ))
        .next()
        .map(|ty| (false, ty))
        .or_else(|| stacks
            .iter()
            .map(|(_, (_, ty))| ty)
            .chain(exec_stack.iter()
            .map(|(_, _, ty)| ty))
            .next()
            .map(|ty| (true, ty)))
        .map(|(ignore, ty)| {
            let imports = [
                Import::Path(
                    Some(syn::token::PathSep::default()),
                    syn::parse_quote!(push::push_vm::{stack::{Stack, StackError, StackType}, HasStack}),
                ),
                Import::SuperRelativePath(import_utilities_path.clone()),
            ];

            let outtro = "# Ok::<(), StackError>(())";

            let doctest_code = quote! {
                let mut state = #struct_ident::builder()
                    .with_max_stack_size(100)
                    .with_no_program()
                    .build();
                let stack: &Stack<<#ty as StackType>::Type> =
                    state.stack::<<#ty as StackType>::Type>();
                assert_eq!(stack.max_stack_size(), 100);
            };

            let ignore_attr = (
                (!matches!(struct_visibility, syn::Visibility::Public(_)))
                || ignore
            ).then_some("ignore");

            let doctest_tokenstream = doctest(
                Some(&imports),
                None::<&str>,
                doctest_code,
                Some(outtro),
                ignore_attr
            );

            quote! {
                    ///
                    /// # Examples
                    ///
                    #doctest_tokenstream
            }
        });

    Ok(quote! {
        impl #impl_generics #struct_ident #type_generics #where_clause {
            #[must_use]
            #struct_visibility fn builder() -> #builder_name<(),#(#default_states),*>{
                #builder_name::<(),#(#default_states),*>::default()
            }
        }

        #[doc(hidden)]
        #struct_visibility mod #utilities_mod_ident {
            #struct_visibility mod imports {
                pub use super::super::*;
            }

            mod sealed {
                pub trait SealedMarker {}
            }

            pub trait StackState: sealed::SealedMarker {}
            pub trait Dataless: StackState {}
            pub trait SizeSet: StackState {}

            impl sealed::SealedMarker for () {}
            impl StackState for () {}
            impl Dataless for () {}

            pub struct WithSize;
            impl sealed::SealedMarker for WithSize {}
            impl StackState for WithSize {}
            impl Dataless for WithSize {}
            impl SizeSet for WithSize {}

            pub struct WithSizeAndData;
            impl sealed::SealedMarker for WithSizeAndData {}
            impl StackState for WithSizeAndData {}
            impl SizeSet for WithSizeAndData {}
        }

        #struct_visibility struct #builder_name<
            __Exec: #utilities_mod_ident::StackState,
            #(#stack_generics_with_state_bounds),*
        > {
            partial_state: #struct_ident,
            _p: std::marker::PhantomData<(__Exec, #(#stack_generics),*)>
        }

        impl ::std::default::Default for #builder_name<(), #(#default_states),*> {
            fn default() -> Self {
                #builder_name {
                    partial_state: ::std::default::Default::default(),
                    _p: ::std::marker::PhantomData,
                }
            }
        }

        impl<
            __Exec: #utilities_mod_ident::Dataless,
            #(#stack_generics_with_dataless_bounds),*
        > #builder_name<__Exec, #(#stack_generics),*> {
            /// Sets the maximum stack size for all the stacks in this state.
            ///
            /// # Arguments
            ///
            /// * `max_stack_size` - A `usize` specifying the maximum stack size
            #with_max_stack_size_examples
            #[must_use]
            pub fn with_max_stack_size(
                mut self,
                max_size: usize,
            ) -> #builder_name<#utilities_mod_ident::WithSize, #(#with_size_repeated),*> {
                self.partial_state
                    .#exec_stack_ident
                    .set_max_stack_size(max_size);

                #(
                    self.partial_state.#fields.set_max_stack_size(max_size);
                )*

                #builder_name {
                    partial_state: self.partial_state,
                    _p: ::std::marker::PhantomData,
                }
            }
        }

        impl<
            #(#stack_generics_with_state_bounds),*
        > #builder_name<
            #utilities_mod_ident::WithSize,
            #(#stack_generics),*
        > {
            /// Sets the program you wish to execute.
            /// Note that the program will be executed in ascending order.
            ///
            /// # Arguments
            /// - `program` - The program you wish to execute
            #[must_use]
            pub fn with_program<P>(mut self, program: P)
                -> ::std::result::Result<
                    #builder_name<#utilities_mod_ident::WithSizeAndData, #(#stack_generics),*>,
                    ::push::push_vm::stack::StackError
                >
            where
<<<<<<< HEAD
                P: ::std::iter::IntoIterator<Item = I>,
                <P as ::std::iter::IntoIterator>::IntoIter: ::std::iter::DoubleEndedIterator
                    + ::std::iter::ExactSizeIterator,
                I: ::std::convert::Into<<#exec_stack_ty as ::push::push_vm::stack::StackType>::Type>
=======
                P: ::std::iter::IntoIterator,
                <P as ::std::iter::IntoIterator>::IntoIter:
                    ::std::iter::DoubleEndedIterator +
                    ::std::iter::ExactSizeIterator,
                <P as ::std::iter::IntoIterator>::Item:
                    ::std::convert::Into<::push::push_vm::program::PushProgram>
>>>>>>> 7e456738
            {
                self
                    .partial_state
                    .#exec_stack_ident
                    .try_extend(::std::iter::IntoIterator::into_iter(program)
                    .map(::std::convert::Into::into))?;
                ::std::result::Result::Ok(#builder_name {
                    partial_state: self.partial_state,
                    _p: ::std::marker::PhantomData,
                })
            }

            /// Explicitly sets this state as having no program.
            #[must_use]
            pub fn with_no_program(mut self)
                -> #builder_name<#utilities_mod_ident::WithSizeAndData, #(#stack_generics),*>
            {
                #builder_name {
                    partial_state: self.partial_state,
                    _p: ::std::marker::PhantomData,
                }
            }

        }

        impl<
            #(#stack_generics_with_state_bounds),*
        > #builder_name<
            #utilities_mod_ident::WithSizeAndData,
            #(#stack_generics),*
        > {
            /// Finalize the build process, returning the fully constructed `PushState`
            /// value. For this to successfully build, all the input variables has to
            /// have been given values. Thus every input variable provided
            /// in the `Inputs` used when constructing the `Builder` must have had a
            /// corresponding `with_X_input()` call that specified the value for that
            /// variable.
            ///
            /// # Panics
            /// Panics if one or more of the variables provided in the `Inputs` wasn't
            /// then given a value during the build process.
            /*
             * Note that the `with_x_input()` functions ensure that the instruction for
             * that input variable will be in the same position in `self.input_instructions`
             * as the name is in `self.inputs.input_names`. This allows us to zip together
             * those two lists and know that we'll be pairing up instructions with the appropriate
             * names.
             */
            #[must_use]
            pub fn build(self) -> #struct_ident {
                self.partial_state
            }
        }

        #with_inputs_impl
        #with_values_impl
        #set_max_size_impl

    })
}<|MERGE_RESOLUTION|>--- conflicted
+++ resolved
@@ -542,19 +542,12 @@
                     ::push::push_vm::stack::StackError
                 >
             where
-<<<<<<< HEAD
-                P: ::std::iter::IntoIterator<Item = I>,
-                <P as ::std::iter::IntoIterator>::IntoIter: ::std::iter::DoubleEndedIterator
-                    + ::std::iter::ExactSizeIterator,
-                I: ::std::convert::Into<<#exec_stack_ty as ::push::push_vm::stack::StackType>::Type>
-=======
                 P: ::std::iter::IntoIterator,
                 <P as ::std::iter::IntoIterator>::IntoIter:
                     ::std::iter::DoubleEndedIterator +
                     ::std::iter::ExactSizeIterator,
                 <P as ::std::iter::IntoIterator>::Item:
                     ::std::convert::Into<::push::push_vm::program::PushProgram>
->>>>>>> 7e456738
             {
                 self
                     .partial_state
