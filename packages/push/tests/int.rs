use proptest::{prop_assert_eq, proptest};
use push::{
    instruction::{Instruction, IntInstruction, IntInstructionError, PushInstructionError},
    push_vm::{push_state::PushState, HasStack},
};
use strum::IntoEnumIterator;

#[test]
fn add() {
    let x = 409;
    let y = 512;
    let state = PushState::builder()
        .with_max_stack_size(100)
<<<<<<< HEAD
        .with_int_values([x, y])
        .unwrap()
        .with_program([])
        .unwrap()
        .build();
=======
        .with_no_program()
        .build();
    state.stack_mut::<i64>().push(y).unwrap();
    state.stack_mut::<i64>().push(x).unwrap();
>>>>>>> b780f8bd
    let result = IntInstruction::Add.perform(state).unwrap();
    assert_eq!(result.stack::<i64>().size(), 1);
    assert_eq!(*result.stack::<i64>().top().unwrap(), x + y);
}

#[test]
fn add_overflows() {
    let x = 4_098_586_571_925_584_936;
    let y = 5_124_785_464_929_190_872;
    let state = PushState::builder()
        .with_max_stack_size(100)
<<<<<<< HEAD
        .with_int_values([x, y])
        .unwrap()
        .with_program([])
        .unwrap()
        .build();
=======
        .with_no_program()
        .build();
    state.stack_mut::<i64>().push(y).unwrap();
    state.stack_mut::<i64>().push(x).unwrap();
>>>>>>> b780f8bd
    let result = IntInstruction::Add.perform(state).unwrap_err();
    assert_eq!(result.state().stack::<i64>().size(), 2);
    assert_eq!(
        result.error(),
        &PushInstructionError::from(IntInstructionError::Overflow {
            op: IntInstruction::Add
        })
    );
    assert!(result.is_recoverable());
}

#[test]
fn inc_overflows() {
<<<<<<< HEAD
    let x = PushInteger::MAX;
    let state = PushState::builder()
        .with_max_stack_size(100)
        .with_int_values(std::iter::once(x))
        .unwrap()
        .with_program([])
        .unwrap()
        .build();
=======
    let x = i64::MAX;
    let mut state = PushState::builder()
        .with_max_stack_size(100)
        .with_no_program()
        .build();
    state.stack_mut::<i64>().push(x).unwrap();
>>>>>>> b780f8bd
    let result = IntInstruction::Inc.perform(state).unwrap_err();
    assert_eq!(result.state().stack::<i64>().size(), 1);
    assert_eq!(result.state().stack::<i64>().top().unwrap(), &i64::MAX);
    assert_eq!(
        result.error(),
        &IntInstructionError::Overflow {
            op: IntInstruction::Inc
        }
        .into()
    );
    assert!(result.is_recoverable());
}

#[test]
fn dec_overflows() {
<<<<<<< HEAD
    let x = PushInteger::MIN;
    let state = PushState::builder()
        .with_max_stack_size(100)
        .with_int_values(std::iter::once(x))
        .unwrap()
        .with_program([])
        .unwrap()
        .build();
=======
    let x = i64::MIN;
    let mut state = PushState::builder()
        .with_max_stack_size(100)
        .with_no_program()
        .build();
    state.stack_mut::<i64>().push(x).unwrap();
>>>>>>> b780f8bd
    let result = IntInstruction::Dec.perform(state).unwrap_err();
    assert_eq!(result.state().stack::<i64>().size(), 1);
    assert_eq!(result.state().stack::<i64>().top().unwrap(), &i64::MIN);
    assert_eq!(
        result.error(),
        &IntInstructionError::Overflow {
            op: IntInstruction::Dec
        }
        .into()
    );
    assert!(result.is_recoverable());
}

fn all_instructions() -> Vec<IntInstruction> {
    IntInstruction::iter().collect()
}

proptest! {
    #![proptest_config(proptest::prelude::ProptestConfig::with_cases(1_000))]

    #[test]
    fn negate(x in proptest::num::i64::ANY) {
        let state = PushState::builder()
            .with_max_stack_size(100)
<<<<<<< HEAD
            .with_int_values(std::iter::once(x))
            .unwrap()
            .with_program([])
            .unwrap()
            .build();
=======
            .with_no_program()
            .build();
        state.stack_mut::<i64>().push(x).unwrap();
>>>>>>> b780f8bd
        let result = IntInstruction::Negate.perform(state).unwrap();
        prop_assert_eq!(result.stack::<i64>().size(), 1);
        prop_assert_eq!(*result.stack::<i64>().top().unwrap(), -x);
    }

    #[test]
    fn abs(x in proptest::num::i64::ANY) {
        let state = PushState::builder()
            .with_max_stack_size(100)
<<<<<<< HEAD
            .with_int_values(std::iter::once(x))
            .unwrap()
            .with_program([])
            .unwrap()
            .build();
=======
            .with_no_program()
            .build();
        state.stack_mut::<i64>().push(x).unwrap();
>>>>>>> b780f8bd
        let result = IntInstruction::Abs.perform(state).unwrap();
        prop_assert_eq!(result.stack::<i64>().size(), 1);
        prop_assert_eq!(*result.stack::<i64>().top().unwrap(), x.abs());
    }

    #[test]
    fn sqr(x in proptest::num::i64::ANY) {
        let state = PushState::builder()
            .with_max_stack_size(100)
<<<<<<< HEAD
            .with_int_values(std::iter::once(x))
            .unwrap()
            .with_program([])
            .unwrap()
            .build();
=======
            .with_no_program()
            .build();
        state.stack_mut::<i64>().push(x).unwrap();
>>>>>>> b780f8bd
        let result = IntInstruction::Square.perform(state);
        if let Some(x_squared) = x.checked_mul(x) {
            let result = result.unwrap();
            prop_assert_eq!(result.stack::<i64>().size(), 1);
            let output = *result.stack::<i64>().top().unwrap();
            prop_assert_eq!(output, x_squared);
        } else {
            let result = result.unwrap_err();
            assert_eq!(
                result.error(),
                &IntInstructionError::Overflow {
                    op: IntInstruction::Square
                }.into()
            );
            assert!(result.is_recoverable());
            let top_int = result.state().stack::<i64>().top().unwrap();
            prop_assert_eq!(*top_int, x);
        }
    }

    #[test]
    fn add_doesnt_crash(x in proptest::num::i64::ANY, y in proptest::num::i64::ANY) {
        let state = PushState::builder()
            .with_max_stack_size(100)
<<<<<<< HEAD
            .with_int_values([x,y])
            .unwrap()
            .with_program([])
            .unwrap()
            .build();
=======
            .with_no_program()
            .build();
        state.stack_mut::<i64>().push(y).unwrap();
        state.stack_mut::<i64>().push(x).unwrap();
>>>>>>> b780f8bd
        let _ = IntInstruction::Add.perform(state);
    }

    #[test]
    fn add_adds_or_does_nothing(x in proptest::num::i64::ANY, y in proptest::num::i64::ANY) {
        let state = PushState::builder()
            .with_max_stack_size(100)
<<<<<<< HEAD
            .with_int_values([x, y])
            .unwrap()
            .with_program([])
            .unwrap()
            .build();
=======
            .with_no_program()
            .build();
        state.stack_mut::<i64>().push(y).unwrap();
        state.stack_mut::<i64>().push(x).unwrap();
>>>>>>> b780f8bd
        let result = IntInstruction::Add.perform(state);
        #[allow(clippy::unwrap_used)]
        if let Some(expected_result) = x.checked_add(y) {
            let output = result.unwrap().stack_mut::<i64>().pop().unwrap();
            prop_assert_eq!(output, expected_result);
        } else {
            // This only checks that `x` is still on the top of the stack.
            // We arguably want to confirm that the entire state of the system
            // is unchanged, except that the `Add` instruction has been
            // removed from the `exec` stack.
            let result = result.unwrap_err();
            assert_eq!(
                result.error(),
                &IntInstructionError::Overflow {
                    op: IntInstruction::Add
                }
                .into()
            );
            assert!(result.is_recoverable());
            let top_int = result.state().stack::<i64>().top().unwrap();
            prop_assert_eq!(*top_int, x);
        }
    }

    #[test]
    fn subtract_subs_or_does_nothing(x in proptest::num::i64::ANY, y in proptest::num::i64::ANY) {
        let state = PushState::builder()
            .with_max_stack_size(100)
<<<<<<< HEAD
            .with_int_values([x, y])
            .unwrap()
            .with_program([])
            .unwrap()
            .build();
=======
            .with_no_program()
            .build();
        state.stack_mut::<i64>().push(y).unwrap();
        state.stack_mut::<i64>().push(x).unwrap();
>>>>>>> b780f8bd
        let result = IntInstruction::Subtract.perform(state);
        #[allow(clippy::unwrap_used)]
        if let Some(expected_result) = x.checked_sub(y) {
            let output = result.unwrap().stack_mut::<i64>().pop().unwrap();
            prop_assert_eq!(output, expected_result);
        } else {
            // This only checks that `x` is still on the top of the stack.
            // We arguably want to confirm that the entire state of the system
            // is unchanged, except that the `Add` instruction has been
            // removed from the `exec` stack.
            let result = result.unwrap_err();
            assert_eq!(
                result.error(),
                &IntInstructionError::Overflow {
                    op: IntInstruction::Subtract
                }
                .into()
            );
            assert!(result.is_recoverable());
            let top_int = result.state().stack::<i64>().top().unwrap();
            prop_assert_eq!(*top_int, x);
        }
    }

    #[test]
    fn multiply_muls_or_does_nothing(x in proptest::num::i64::ANY, y in proptest::num::i64::ANY) {
        let state = PushState::builder()
            .with_max_stack_size(100)
<<<<<<< HEAD
            .with_int_values([x, y])
            .unwrap()
            .with_program([])
            .unwrap()
            .build();
=======
            .with_no_program()
            .build();
        state.stack_mut::<i64>().push(y).unwrap();
        state.stack_mut::<i64>().push(x).unwrap();
>>>>>>> b780f8bd
        let result = IntInstruction::Multiply.perform(state);
        #[allow(clippy::unwrap_used)]
        if let Some(expected_result) = x.checked_mul(y) {
            let output = result.unwrap().stack_mut::<i64>().pop().unwrap();
            prop_assert_eq!(output, expected_result);
        } else {
            // This only checks that `x` is still on the top of the stack.
            // We arguably want to confirm that the entire state of the system
            // is unchanged, except that the `Add` instruction has been
            // removed from the `exec` stack.
            let result = result.unwrap_err();
            assert_eq!(
                result.error(),
                &IntInstructionError::Overflow {
                    op: IntInstruction::Multiply
                }
                .into()
            );
            assert!(result.is_recoverable());
            let top_int = result.state().stack::<i64>().top().unwrap();
            prop_assert_eq!(*top_int, x);
        }
    }

    #[test]
    fn protected_divide_zero_denominator(x in proptest::num::i64::ANY) {
        let state = PushState::builder()
            .with_max_stack_size(100)
<<<<<<< HEAD
            .with_int_values([x, 0])
            .unwrap()
            .with_program([])
            .unwrap()
            .build();
=======
            .with_no_program()
            .build();
        state.stack_mut::<i64>().push(0).unwrap();
        state.stack_mut::<i64>().push(x).unwrap();
>>>>>>> b780f8bd
        let result = IntInstruction::ProtectedDivide.perform(state);
        #[allow(clippy::unwrap_used)]
        let output = result.unwrap().stack_mut::<i64>().pop().unwrap();
        // Dividing by zero should always return 1.
        prop_assert_eq!(output, 1);
    }

    #[test]
    fn protected_divide_divs_or_does_nothing(x in proptest::num::i64::ANY, y in proptest::num::i64::ANY) {
        let state = PushState::builder()
            .with_max_stack_size(100)
<<<<<<< HEAD
            .with_int_values([x, y])
            .unwrap()
            .with_program([])
            .unwrap()
            .build();
=======
            .with_no_program()
            .build();
        state.stack_mut::<i64>().push(y).unwrap();
        state.stack_mut::<i64>().push(x).unwrap();
>>>>>>> b780f8bd
        let result = IntInstruction::ProtectedDivide.perform(state);
        #[allow(clippy::unwrap_used)]
        if let Some(expected_result) = x.checked_div(y) {
            let output = result.unwrap().stack_mut::<i64>().pop().unwrap();
            prop_assert_eq!(output, expected_result);
        } else {
            // This only checks that `x` is still on the top of the stack.
            // We arguably want to confirm that the entire state of the system
            // is unchanged, except that the `Add` instruction has been
            // removed from the `exec` stack.
            let result = result.unwrap_err();
            assert_eq!(
                result.error(),
                &IntInstructionError::Overflow {
                    op: IntInstruction::ProtectedDivide
                }
                .into()
            );
            assert!(result.is_recoverable());
            let top_int = result.state().stack::<i64>().top().unwrap();
            prop_assert_eq!(*top_int, x);
        }
    }

    #[test]
    fn mod_zero_denominator(x in proptest::num::i64::ANY) {
        let state =PushState::builder()
            .with_max_stack_size(100)
<<<<<<< HEAD
            .with_int_values([0,x])
            .unwrap()
            .with_program([])
            .unwrap()
            .build();
=======
            .with_no_program()
            .build();
        state.stack_mut::<i64>().push(0).unwrap();
        state.stack_mut::<i64>().push(x).unwrap();
>>>>>>> b780f8bd
        let result = IntInstruction::Mod.perform(state);
        #[allow(clippy::unwrap_used)]
        let output = result.unwrap().stack_mut::<i64>().pop().unwrap();
        // Modding by zero should always return 0 since x % x = 0 for all x != 0.
        prop_assert_eq!(output, 0);
    }

    #[test]
    fn mod_rems_or_does_nothing(x in proptest::num::i64::ANY, y in proptest::num::i64::ANY) {
        let state =PushState::builder()
            .with_max_stack_size(100)
<<<<<<< HEAD
            .with_int_values([x, y])
            .unwrap()
            .with_program([])
            .unwrap()
            .build();
=======
            .with_no_program()
            .build();
        state.stack_mut::<i64>().push(y).unwrap();
        state.stack_mut::<i64>().push(x).unwrap();
>>>>>>> b780f8bd
        let result = IntInstruction::Mod.perform(state);
        #[allow(clippy::unwrap_used)]
        if let Some(expected_result) = x.checked_rem(y) {
            let output = result.unwrap().stack_mut::<i64>().pop().unwrap();
            prop_assert_eq!(output, expected_result);
        } else if y == 0 {
            let output: i64 = *result.unwrap().stack_mut::<i64>().top().unwrap();
            // Modding by zero should always return 0 since x % x == 0 for all x != 0.
            prop_assert_eq!(output, 0);
        } else {
            // This only checks that `x` is still on the top of the stack.
            // We arguably want to confirm that the entire state of the system
            // is unchanged, except that the `Add` instruction has been
            // removed from the `exec` stack.
            let result = result.unwrap_err();
            assert_eq!(
                result.error(),
                &IntInstructionError::Overflow {
                    op: IntInstruction::Mod
                }
                .into()
            );
            assert!(result.is_recoverable());
            let top_int = result.state().stack::<i64>().top().unwrap();
            prop_assert_eq!(*top_int, x);
        }
    }

    #[test]
    fn inc_does_not_crash(x in proptest::num::i64::ANY) {
        let state = PushState::builder()
            .with_max_stack_size(100)
<<<<<<< HEAD
            .with_int_values(std::iter::once(x))
            .unwrap()
            .with_program([])
            .unwrap()
            .build();
=======
            .with_no_program()
            .build();
        state.stack_mut::<i64>().push(x).unwrap();
>>>>>>> b780f8bd
        let _ = IntInstruction::Inc.perform(state);
    }

    #[test]
    fn int_ops_do_not_crash(
            instr in proptest::sample::select(all_instructions()),
            x in proptest::num::i64::ANY,
            y in proptest::num::i64::ANY,
            b in proptest::bool::ANY) {
        let state = PushState::builder()
            .with_max_stack_size(100)
<<<<<<< HEAD
            .with_int_values([x, y])
            .unwrap()
            .with_bool_values(std::iter::once(b))
            .unwrap()
            .with_program([])
            .unwrap()
            .build();
=======
            .with_no_program()
            .build();
        state.stack_mut::<i64>().push(y).unwrap();
        state.stack_mut::<i64>().push(x).unwrap();
        state.stack_mut::<bool>().push(b).unwrap();
>>>>>>> b780f8bd
        let _ = instr.perform(state);
    }
}<|MERGE_RESOLUTION|>--- conflicted
+++ resolved
@@ -11,18 +11,10 @@
     let y = 512;
     let state = PushState::builder()
         .with_max_stack_size(100)
-<<<<<<< HEAD
         .with_int_values([x, y])
         .unwrap()
-        .with_program([])
-        .unwrap()
-        .build();
-=======
         .with_no_program()
         .build();
-    state.stack_mut::<i64>().push(y).unwrap();
-    state.stack_mut::<i64>().push(x).unwrap();
->>>>>>> b780f8bd
     let result = IntInstruction::Add.perform(state).unwrap();
     assert_eq!(result.stack::<i64>().size(), 1);
     assert_eq!(*result.stack::<i64>().top().unwrap(), x + y);
@@ -34,18 +26,11 @@
     let y = 5_124_785_464_929_190_872;
     let state = PushState::builder()
         .with_max_stack_size(100)
-<<<<<<< HEAD
         .with_int_values([x, y])
         .unwrap()
-        .with_program([])
-        .unwrap()
-        .build();
-=======
         .with_no_program()
         .build();
-    state.stack_mut::<i64>().push(y).unwrap();
-    state.stack_mut::<i64>().push(x).unwrap();
->>>>>>> b780f8bd
+
     let result = IntInstruction::Add.perform(state).unwrap_err();
     assert_eq!(result.state().stack::<i64>().size(), 2);
     assert_eq!(
@@ -59,23 +44,14 @@
 
 #[test]
 fn inc_overflows() {
-<<<<<<< HEAD
     let x = PushInteger::MAX;
     let state = PushState::builder()
         .with_max_stack_size(100)
         .with_int_values(std::iter::once(x))
         .unwrap()
-        .with_program([])
-        .unwrap()
-        .build();
-=======
-    let x = i64::MAX;
-    let mut state = PushState::builder()
-        .with_max_stack_size(100)
         .with_no_program()
         .build();
-    state.stack_mut::<i64>().push(x).unwrap();
->>>>>>> b780f8bd
+
     let result = IntInstruction::Inc.perform(state).unwrap_err();
     assert_eq!(result.state().stack::<i64>().size(), 1);
     assert_eq!(result.state().stack::<i64>().top().unwrap(), &i64::MAX);
@@ -91,23 +67,13 @@
 
 #[test]
 fn dec_overflows() {
-<<<<<<< HEAD
     let x = PushInteger::MIN;
     let state = PushState::builder()
         .with_max_stack_size(100)
         .with_int_values(std::iter::once(x))
         .unwrap()
-        .with_program([])
-        .unwrap()
-        .build();
-=======
-    let x = i64::MIN;
-    let mut state = PushState::builder()
-        .with_max_stack_size(100)
         .with_no_program()
         .build();
-    state.stack_mut::<i64>().push(x).unwrap();
->>>>>>> b780f8bd
     let result = IntInstruction::Dec.perform(state).unwrap_err();
     assert_eq!(result.state().stack::<i64>().size(), 1);
     assert_eq!(result.state().stack::<i64>().top().unwrap(), &i64::MIN);
@@ -132,17 +98,10 @@
     fn negate(x in proptest::num::i64::ANY) {
         let state = PushState::builder()
             .with_max_stack_size(100)
-<<<<<<< HEAD
             .with_int_values(std::iter::once(x))
             .unwrap()
-            .with_program([])
-            .unwrap()
-            .build();
-=======
-            .with_no_program()
-            .build();
-        state.stack_mut::<i64>().push(x).unwrap();
->>>>>>> b780f8bd
+            .with_no_program()
+            .build();
         let result = IntInstruction::Negate.perform(state).unwrap();
         prop_assert_eq!(result.stack::<i64>().size(), 1);
         prop_assert_eq!(*result.stack::<i64>().top().unwrap(), -x);
@@ -152,17 +111,10 @@
     fn abs(x in proptest::num::i64::ANY) {
         let state = PushState::builder()
             .with_max_stack_size(100)
-<<<<<<< HEAD
             .with_int_values(std::iter::once(x))
             .unwrap()
-            .with_program([])
-            .unwrap()
-            .build();
-=======
-            .with_no_program()
-            .build();
-        state.stack_mut::<i64>().push(x).unwrap();
->>>>>>> b780f8bd
+            .with_no_program()
+            .build();
         let result = IntInstruction::Abs.perform(state).unwrap();
         prop_assert_eq!(result.stack::<i64>().size(), 1);
         prop_assert_eq!(*result.stack::<i64>().top().unwrap(), x.abs());
@@ -172,17 +124,10 @@
     fn sqr(x in proptest::num::i64::ANY) {
         let state = PushState::builder()
             .with_max_stack_size(100)
-<<<<<<< HEAD
             .with_int_values(std::iter::once(x))
             .unwrap()
-            .with_program([])
-            .unwrap()
-            .build();
-=======
-            .with_no_program()
-            .build();
-        state.stack_mut::<i64>().push(x).unwrap();
->>>>>>> b780f8bd
+            .with_no_program()
+            .build();
         let result = IntInstruction::Square.perform(state);
         if let Some(x_squared) = x.checked_mul(x) {
             let result = result.unwrap();
@@ -207,18 +152,10 @@
     fn add_doesnt_crash(x in proptest::num::i64::ANY, y in proptest::num::i64::ANY) {
         let state = PushState::builder()
             .with_max_stack_size(100)
-<<<<<<< HEAD
             .with_int_values([x,y])
             .unwrap()
-            .with_program([])
-            .unwrap()
-            .build();
-=======
-            .with_no_program()
-            .build();
-        state.stack_mut::<i64>().push(y).unwrap();
-        state.stack_mut::<i64>().push(x).unwrap();
->>>>>>> b780f8bd
+            .with_no_program()
+            .build();
         let _ = IntInstruction::Add.perform(state);
     }
 
@@ -226,18 +163,10 @@
     fn add_adds_or_does_nothing(x in proptest::num::i64::ANY, y in proptest::num::i64::ANY) {
         let state = PushState::builder()
             .with_max_stack_size(100)
-<<<<<<< HEAD
-            .with_int_values([x, y])
-            .unwrap()
-            .with_program([])
-            .unwrap()
-            .build();
-=======
-            .with_no_program()
-            .build();
-        state.stack_mut::<i64>().push(y).unwrap();
-        state.stack_mut::<i64>().push(x).unwrap();
->>>>>>> b780f8bd
+            .with_int_values([x, y])
+            .unwrap()
+            .with_no_program()
+            .build();
         let result = IntInstruction::Add.perform(state);
         #[allow(clippy::unwrap_used)]
         if let Some(expected_result) = x.checked_add(y) {
@@ -266,18 +195,10 @@
     fn subtract_subs_or_does_nothing(x in proptest::num::i64::ANY, y in proptest::num::i64::ANY) {
         let state = PushState::builder()
             .with_max_stack_size(100)
-<<<<<<< HEAD
-            .with_int_values([x, y])
-            .unwrap()
-            .with_program([])
-            .unwrap()
-            .build();
-=======
-            .with_no_program()
-            .build();
-        state.stack_mut::<i64>().push(y).unwrap();
-        state.stack_mut::<i64>().push(x).unwrap();
->>>>>>> b780f8bd
+            .with_int_values([x, y])
+            .unwrap()
+            .with_no_program()
+            .build();
         let result = IntInstruction::Subtract.perform(state);
         #[allow(clippy::unwrap_used)]
         if let Some(expected_result) = x.checked_sub(y) {
@@ -306,18 +227,10 @@
     fn multiply_muls_or_does_nothing(x in proptest::num::i64::ANY, y in proptest::num::i64::ANY) {
         let state = PushState::builder()
             .with_max_stack_size(100)
-<<<<<<< HEAD
-            .with_int_values([x, y])
-            .unwrap()
-            .with_program([])
-            .unwrap()
-            .build();
-=======
-            .with_no_program()
-            .build();
-        state.stack_mut::<i64>().push(y).unwrap();
-        state.stack_mut::<i64>().push(x).unwrap();
->>>>>>> b780f8bd
+            .with_int_values([x, y])
+            .unwrap()
+            .with_no_program()
+            .build();
         let result = IntInstruction::Multiply.perform(state);
         #[allow(clippy::unwrap_used)]
         if let Some(expected_result) = x.checked_mul(y) {
@@ -346,18 +259,10 @@
     fn protected_divide_zero_denominator(x in proptest::num::i64::ANY) {
         let state = PushState::builder()
             .with_max_stack_size(100)
-<<<<<<< HEAD
             .with_int_values([x, 0])
             .unwrap()
-            .with_program([])
-            .unwrap()
-            .build();
-=======
-            .with_no_program()
-            .build();
-        state.stack_mut::<i64>().push(0).unwrap();
-        state.stack_mut::<i64>().push(x).unwrap();
->>>>>>> b780f8bd
+            .with_no_program()
+            .build();
         let result = IntInstruction::ProtectedDivide.perform(state);
         #[allow(clippy::unwrap_used)]
         let output = result.unwrap().stack_mut::<i64>().pop().unwrap();
@@ -369,18 +274,10 @@
     fn protected_divide_divs_or_does_nothing(x in proptest::num::i64::ANY, y in proptest::num::i64::ANY) {
         let state = PushState::builder()
             .with_max_stack_size(100)
-<<<<<<< HEAD
-            .with_int_values([x, y])
-            .unwrap()
-            .with_program([])
-            .unwrap()
-            .build();
-=======
-            .with_no_program()
-            .build();
-        state.stack_mut::<i64>().push(y).unwrap();
-        state.stack_mut::<i64>().push(x).unwrap();
->>>>>>> b780f8bd
+            .with_int_values([x, y])
+            .unwrap()
+            .with_no_program()
+            .build();
         let result = IntInstruction::ProtectedDivide.perform(state);
         #[allow(clippy::unwrap_used)]
         if let Some(expected_result) = x.checked_div(y) {
@@ -409,18 +306,10 @@
     fn mod_zero_denominator(x in proptest::num::i64::ANY) {
         let state =PushState::builder()
             .with_max_stack_size(100)
-<<<<<<< HEAD
             .with_int_values([0,x])
             .unwrap()
-            .with_program([])
-            .unwrap()
-            .build();
-=======
-            .with_no_program()
-            .build();
-        state.stack_mut::<i64>().push(0).unwrap();
-        state.stack_mut::<i64>().push(x).unwrap();
->>>>>>> b780f8bd
+            .with_no_program()
+            .build();
         let result = IntInstruction::Mod.perform(state);
         #[allow(clippy::unwrap_used)]
         let output = result.unwrap().stack_mut::<i64>().pop().unwrap();
@@ -432,18 +321,10 @@
     fn mod_rems_or_does_nothing(x in proptest::num::i64::ANY, y in proptest::num::i64::ANY) {
         let state =PushState::builder()
             .with_max_stack_size(100)
-<<<<<<< HEAD
-            .with_int_values([x, y])
-            .unwrap()
-            .with_program([])
-            .unwrap()
-            .build();
-=======
-            .with_no_program()
-            .build();
-        state.stack_mut::<i64>().push(y).unwrap();
-        state.stack_mut::<i64>().push(x).unwrap();
->>>>>>> b780f8bd
+            .with_int_values([x, y])
+            .unwrap()
+            .with_no_program()
+            .build();
         let result = IntInstruction::Mod.perform(state);
         #[allow(clippy::unwrap_used)]
         if let Some(expected_result) = x.checked_rem(y) {
@@ -476,17 +357,10 @@
     fn inc_does_not_crash(x in proptest::num::i64::ANY) {
         let state = PushState::builder()
             .with_max_stack_size(100)
-<<<<<<< HEAD
             .with_int_values(std::iter::once(x))
             .unwrap()
-            .with_program([])
-            .unwrap()
-            .build();
-=======
-            .with_no_program()
-            .build();
-        state.stack_mut::<i64>().push(x).unwrap();
->>>>>>> b780f8bd
+            .with_no_program()
+            .build();
         let _ = IntInstruction::Inc.perform(state);
     }
 
@@ -498,21 +372,12 @@
             b in proptest::bool::ANY) {
         let state = PushState::builder()
             .with_max_stack_size(100)
-<<<<<<< HEAD
             .with_int_values([x, y])
             .unwrap()
             .with_bool_values(std::iter::once(b))
             .unwrap()
-            .with_program([])
-            .unwrap()
-            .build();
-=======
-            .with_no_program()
-            .build();
-        state.stack_mut::<i64>().push(y).unwrap();
-        state.stack_mut::<i64>().push(x).unwrap();
-        state.stack_mut::<bool>().push(b).unwrap();
->>>>>>> b780f8bd
+            .with_no_program()
+            .build();
         let _ = instr.perform(state);
     }
 }