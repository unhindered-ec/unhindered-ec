--- conflicted
+++ resolved
@@ -1,12 +1,8 @@
-<<<<<<< HEAD
-use super::{Instruction, PushInstruction, PushInstructionError};
-=======
 use std::ops::Not;
 
 use strum_macros::EnumIter;
 
-use super::{Instruction, MapInstructionError, PushInstruction, PushInstructionError};
->>>>>>> b1df1109
+use super::{Instruction, PushInstruction, PushInstructionError};
 use crate::{
     error::{InstructionResult, MapInstructionError},
     push_vm::stack::{HasStack, StackPush},
@@ -125,7 +121,7 @@
 #[cfg(test)]
 #[allow(clippy::unwrap_used, clippy::ignored_unit_patterns)]
 mod property_tests {
-    use proptest::{prop_assert_eq, proptest};
+    use proptest::{arbitrary::any, prop_assert_eq, proptest};
     use strum::IntoEnumIterator;
 
     use crate::{
@@ -140,7 +136,7 @@
     proptest! {
         #[test]
         fn ops_do_not_crash(instr in proptest::sample::select(all_instructions()),
-                x in proptest::bool::ANY, y in proptest::bool::ANY, i in proptest::num::i64::ANY) {
+                x in any::<bool>(), y in any::<bool>(), i in any::<i64>()) {
             let state = PushState::builder()
                 .with_max_stack_size(1000)
                 .with_no_program()
@@ -153,7 +149,7 @@
         }
 
         #[test]
-        fn and_is_correct(x in proptest::bool::ANY, y in proptest::bool::ANY) {
+        fn and_is_correct(x in any::<bool>(), y in any::<bool>()) {
             let state = PushState::builder()
                 .with_max_stack_size(1000)
                 .with_no_program()
@@ -166,7 +162,7 @@
         }
 
         #[test]
-        fn implies_is_correct(x in proptest::bool::ANY, y in proptest::bool::ANY) {
+        fn implies_is_correct(x in any::<bool>(), y in any::<bool>()) {
             let state = PushState::builder()
                 .with_max_stack_size(1000)
                 .with_no_program()
