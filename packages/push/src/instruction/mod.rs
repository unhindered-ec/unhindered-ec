--- conflicted
+++ resolved
@@ -1,37 +1,20 @@
-use std::{
-    fmt::{Debug, Display},
-    sync::Arc,
-};
-
 use ordered_float::OrderedFloat;
 
-<<<<<<< HEAD
-use crate::{push::instruction::instruction_error::PushInstructionError,error::InstructionResult, push_vm::push_state::PushState};
-
-pub use self::int::IntInstructionError;
-use self::variable_name::VariableName;
 pub use self::{
-    bool::BoolInstruction, exec::ExecInstruction, float::FloatInstruction, int::IntInstruction,
-=======
-pub use self::{
-    bool::{BoolInstruction, BoolInstructionError},
+    bool::BoolInstruction,
+    exec::ExecInstruction,
     float::FloatInstruction,
     int::{IntInstruction, IntInstructionError},
 };
-use crate::{
-    error::{Error, InstructionResult},
-    push_vm::{push_state::PushState, stack::StackError, HasStack},
->>>>>>> b1df1109
-};
+use self::{instruction_error::PushInstructionError, variable_name::VariableName};
+use crate::{error::InstructionResult, push_vm::push_state::PushState};
 
 mod bool;
 mod exec;
 mod float;
 pub mod instruction_error;
 mod int;
-<<<<<<< HEAD
 pub mod variable_name;
-=======
 
 /*
  * exec_if requires a boolean and two (additional) values on the exec stack.
@@ -44,7 +27,6 @@
  * If the bool is true, then you push a copy of the "body" onto the exec,
  * followed by another copy of exec_while.
  */
->>>>>>> b1df1109
 
 /*
  * Instructions that are generic over stacks:
@@ -118,7 +100,6 @@
     }
 }
 
-<<<<<<< HEAD
 pub trait NumOpens {
     fn num_opens(&self) -> usize {
         0
@@ -142,27 +123,6 @@
             Self::BoolInstruction(instruction) => write!(f, "Bool-{instruction}"),
             Self::IntInstruction(instruction) => write!(f, "Int-{instruction:?}"),
             Self::FloatInstruction(instruction) => write!(f, "Float-{instruction:?}"),
-=======
-// This is for "performing" an instruction that is in
-// fact a block of instructions. To perform this instruction
-// we need to push all the instructions in the block onto
-// the stack in the correct order, i.e., the first instruction
-// in the block should be the top instruction on the exec
-// stack after all the pushing is done.
-impl<S, I> Instruction<S> for Vec<I>
-where
-    S: HasStack<I>,
-    I: Instruction<S> + Clone,
-    I::Error: From<StackError>,
-{
-    type Error = I::Error;
-
-    fn perform(&self, mut state: S) -> InstructionResult<S, Self::Error> {
-        // If the size of the block + the size of the exec stack exceed the max stack
-        // size then we generate a fatal error.
-        if let Err(err) = state.stack_mut::<I>().try_extend(self.iter().cloned()) {
-            return Err(Error::fatal(state, err));
->>>>>>> b1df1109
         }
     }
 }