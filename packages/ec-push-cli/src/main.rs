--- conflicted
+++ resolved
@@ -22,16 +22,9 @@
 };
 use ec_linear::mutator::umad::Umad;
 use push::{
-<<<<<<< HEAD
     genome::plushy::{GeneGenerator, Plushy},
     instruction::{variable_name::VariableName, IntInstruction, PushInstruction},
-    push_vm::{program::PushProgram, HasStack},
-    push_vm::{push_state::PushState, State},
-=======
-    genome::plushy::Plushy,
-    instruction::{IntInstruction, PushInstruction, VariableName},
-    push_vm::{push_state::PushState, HasStack, State},
->>>>>>> b1df1109
+    push_vm::{program::PushProgram, push_state::PushState, HasStack, State},
 };
 use rand::thread_rng;
 
@@ -68,14 +61,9 @@
                 #[allow(clippy::unwrap_used)]
                 let state: PushState = PushState::builder()
                     .with_max_stack_size(1000)
-<<<<<<< HEAD
                     .with_program(program.clone())
-                    // This will return an error if the program is longer than the allowed max stack size.
-=======
-                    .with_program(program.get_instructions())
                     // This will return an error if the program is longer than
                     //  the allowed max stack size.
->>>>>>> b1df1109
                     // We arguably should check that and return an error here.
                     .unwrap()
                     .with_int_input("x", input)
