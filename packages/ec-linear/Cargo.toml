--- conflicted
+++ resolved
@@ -15,15 +15,8 @@
 
 ec-core = { workspace = true }
 
-<<<<<<< HEAD
-quickcheck = "1.0.3"
-quickcheck_macros = "1.0.0"
-
 [dev-dependencies]
 clap = { workspace = true, features = ["derive"] }
 
-
-=======
->>>>>>> c5b02fd9
 [lints]
 workspace = true